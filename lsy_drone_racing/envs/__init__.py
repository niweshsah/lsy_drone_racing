"""This module contains the environments for the drone racing challenge.

Environments are split into simulation and real-world environments. The simulation environments use
the simulation module to provide a realistic simulation of the drone racing challenge for training,
testing and iterating on controller designs. The real-world environments mirror the interface of the
simulation environments, but use the Vicon motion capture system to track the drone and race track
elements in the lab, and sent the controller actions to the real drone.

Note:
    While the interfaces are the same and we try to keep the environments as similar as possible,
    the dynamics of the drone and all observations are subject to a sim2real gap. The transition
    between simulation and real-world may therefore require additional tuning of the controller
    design.
"""

from gymnasium import register

from lsy_drone_racing.envs.drone_racing_env import DroneRacingEnv

__all__ = ["DroneRacingEnv"]

register(
    id="DroneRacing-v0",
    entry_point="lsy_drone_racing.envs.drone_racing_env:DroneRacingEnv",
    max_episode_steps=1800,  # 30 seconds * 60 Hz,
    disable_env_checker=True,  # Remove warnings about 2D observations
)

register(
    id="DroneRacingThrust-v0",
    entry_point="lsy_drone_racing.envs.drone_racing_env:DroneRacingThrustEnv",
    max_episode_steps=1800,
    disable_env_checker=True,
)

register(
    id="DroneRacingDeploy-v0",
    entry_point="lsy_drone_racing.envs.drone_racing_deploy_env:DroneRacingDeployEnv",
    max_episode_steps=1800,
    disable_env_checker=True,
)

register(
    id="DroneRacingThrustDeploy-v0",
    entry_point="lsy_drone_racing.envs.drone_racing_deploy_env:DroneRacingThrustDeployEnv",
<<<<<<< HEAD
    max_episode_steps=900,
=======
    max_episode_steps=1800,
>>>>>>> 6161048b
    disable_env_checker=True,
)<|MERGE_RESOLUTION|>--- conflicted
+++ resolved
@@ -43,10 +43,6 @@
 register(
     id="DroneRacingThrustDeploy-v0",
     entry_point="lsy_drone_racing.envs.drone_racing_deploy_env:DroneRacingThrustDeployEnv",
-<<<<<<< HEAD
-    max_episode_steps=900,
-=======
     max_episode_steps=1800,
->>>>>>> 6161048b
     disable_env_checker=True,
 )